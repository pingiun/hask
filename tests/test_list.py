--- conflicted
+++ resolved
@@ -1,8 +1,3 @@
-<<<<<<< HEAD
-from __future__ import division, print_function, absolute_import
-
-=======
->>>>>>> 7f2ec4e0
 import unittest
 
 from hask3 import Show, Eq, Ord, Functor, Monad, Applicative
