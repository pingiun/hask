--- conflicted
+++ resolved
@@ -1,9 +1,4 @@
 # flake8: noqa
-<<<<<<< HEAD
-from __future__ import division, print_function, absolute_import
-
-=======
->>>>>>> 7f2ec4e0
 import math
 import sys
 import unittest
@@ -437,7 +432,7 @@
         # map a Python (untyped) function over a Python (untyped) set
         @sig(H/ func >> set >> set)
         def set_map(fn, lst):
-            return {fn(x) for x in lst}
+            return set((fn(x) for x in lst))
 
         # map a typed function over a List
         @sig(H/ (H/ "a" >> "b") >> ["a"] >> ["b"])
@@ -459,7 +454,8 @@
         def launch_missiles(num_missiles):
             return
 
-        Ratio, R = data.Ratio("a") == d.R("a", "a") & deriving(Eq)
+        Ratio, R =\
+                data.Ratio("a") == d.R("a", "a") & deriving(Eq)
 
         Rational = t(Ratio, int)
 
@@ -506,8 +502,7 @@
         self.assertEqual(default_to_zero(Just(27)), 27)
         self.assertEqual(default_to_zero(Nothing), 0)
         self.assertEqual(Just(20.0)[0], 20.0)
-        self.assertEqual(Left("words words words words")[0],
-                         "words words words words")
+        self.assertEqual(Left("words words words words")[0], "words words words words")
         with self.assertRaises(IndexError): Nothing[0]
 
     def test_typeclasses(self):
