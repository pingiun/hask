--- conflicted
+++ resolved
@@ -19,7 +19,6 @@
 from hask3 import Foldable, Traversable
 
 # internals
-<<<<<<< HEAD
 from hask3.lang.type_system import make_fn_type
 from hask3.lang.type_system import build_sig_arg
 from hask3.lang.type_system import build_sig
@@ -36,31 +35,9 @@
 from hask3.lang.hindley_milner import TypeOperator
 from hask3.lang.hindley_milner import Function
 from hask3.lang.hindley_milner import Tuple
-from hask3.lang.hindley_milner import analyze
 from hask3.lang.hindley_milner import unify
 
 from hask3.lang.lazylist import List
-=======
-from hask.lang.type_system import make_fn_type
-from hask.lang.type_system import build_sig_arg
-from hask.lang.type_system import build_sig
-from hask.lang.type_system import build_ADT
-from hask.lang.type_system import typeof
-from hask.lang.type_system import pattern_match
-from hask.lang.type_system import PatternMatchBind
-
-from hask.lang.hindley_milner import Var
-from hask.lang.hindley_milner import App
-from hask.lang.hindley_milner import Lam
-from hask.lang.hindley_milner import Let
-from hask.lang.hindley_milner import TypeVariable
-from hask.lang.hindley_milner import TypeOperator
-from hask.lang.hindley_milner import Function
-from hask.lang.hindley_milner import Tuple
-from hask.lang.hindley_milner import unify
-
-from hask.lang.lazylist import List
->>>>>>> 08d651a3
 
 
 class TestADTInternals_Enum(unittest.TestCase):
@@ -574,15 +551,10 @@
         self.assertEqual(default_to_zero(Just(27)), 27)
         self.assertEqual(default_to_zero(Nothing), 0)
         self.assertEqual(Just(20.0)[0], 20.0)
-<<<<<<< HEAD
-        self.assertEqual(Left("words words words words")[0], "words words words words")
-        with self.assertRaises(IndexError): Nothing[0]
-=======
         self.assertEqual(Left("words words words words")[0],
                          "words words words words")
         with self.assertRaises(IndexError):
             Nothing[0]
->>>>>>> 08d651a3
 
     def test_typeclasses(self):
         from hask3.Prelude import fmap
