import unittest

from hask3 import __
from hask3 import TypeSignatureError
from hask3 import NoGuardMatchException
from hask3 import IncompletePatternError
from hask3 import caseof, guard, otherwise
from hask3 import H, c, m, t, sig, p
from hask3 import Just, Nothing, Maybe, Either
from hask3 import GT, EQ, LT, Ordering, Eq, L


class TestSyntax(unittest.TestCase):

    def test_syntax(self):
<<<<<<< HEAD
        from hask3.lang.syntax import Syntax
        s = Syntax("err")
        with self.assertRaises(se):
=======
        from hask.lang.syntax import Syntax
        s = Syntax()
        s.invalid_syntax_message = "err"
        with self.assertRaises(SyntaxError):
>>>>>>> 08d651a3
            len(s)
        with self.assertRaises(SyntaxError):
            s[0]
        with self.assertRaises(SyntaxError):
            s[1]
        with self.assertRaises(SyntaxError):
            del s["foo"]
        with self.assertRaises(SyntaxError):
            iter(s)
        with self.assertRaises(SyntaxError):
            reversed(s)
        with self.assertRaises(SyntaxError):
            1 in s
        with self.assertRaises(SyntaxError):
            1 not in s
        with self.assertRaises(SyntaxError):
            s("f")
        with self.assertRaises(SyntaxError):
            with s:
                pass
        with self.assertRaises(SyntaxError):
            s > 0
        with self.assertRaises(SyntaxError):
            s < 0
        with self.assertRaises(SyntaxError):
            s >= 0
        with self.assertRaises(SyntaxError):
            s <= 0
        with self.assertRaises(SyntaxError):
            s == 0
        with self.assertRaises(SyntaxError):
            s != 0
        with self.assertRaises(SyntaxError):
            abs(s)
        with self.assertRaises(SyntaxError):
            ~s
        with self.assertRaises(SyntaxError):
            +s
        with self.assertRaises(SyntaxError):
            -s
        with self.assertRaises(SyntaxError):
            s + 1
        with self.assertRaises(SyntaxError):
            s - 1
        with self.assertRaises(SyntaxError):
            s * 1
        with self.assertRaises(SyntaxError):
            s ** 1
        with self.assertRaises(SyntaxError):
            s / 1
        with self.assertRaises(SyntaxError):
            s % 1
        with self.assertRaises(SyntaxError):
            divmod(s, 1)
        with self.assertRaises(SyntaxError):
            s << 1
        with self.assertRaises(SyntaxError):
            s >> 1
        with self.assertRaises(SyntaxError):
            s & 1
        with self.assertRaises(SyntaxError):
            s | 1
        with self.assertRaises(SyntaxError):
            s ^ 1
        with self.assertRaises(SyntaxError):
            1 + s
        with self.assertRaises(SyntaxError):
            1 - s
        with self.assertRaises(SyntaxError):
            1 * s
        with self.assertRaises(SyntaxError):
            1 ** s
        with self.assertRaises(SyntaxError):
            1 / s
        with self.assertRaises(SyntaxError):
            1 % s
        with self.assertRaises(SyntaxError):
            1 << s
        with self.assertRaises(SyntaxError):
            1 >> s
        with self.assertRaises(SyntaxError):
            1 & s
        with self.assertRaises(SyntaxError):
            1 | s
        with self.assertRaises(SyntaxError):
            1 ^ s
        with self.assertRaises(SyntaxError):
            s += 1
        with self.assertRaises(SyntaxError):
            s -= 1
        with self.assertRaises(SyntaxError):
            s *= 1
        with self.assertRaises(SyntaxError):
            s **= 1
        with self.assertRaises(SyntaxError):
            s /= 1
        with self.assertRaises(SyntaxError):
            s %= 1
        with self.assertRaises(SyntaxError):
            s <<= 1
        with self.assertRaises(SyntaxError):
            s >>= 1
        with self.assertRaises(SyntaxError):
            s &= 1
        with self.assertRaises(SyntaxError):
            s |= 1
        with self.assertRaises(SyntaxError):
            s ^= 1

    def test_section(self):
        """Operator sections (e.g. `(1+__)` )"""

        # basic sections
        self.assertEqual(4, (__ + 1)(3))
        self.assertEqual(4, (1 + __)(3))
        self.assertEqual(3, (__ - 5)(8))
        self.assertEqual(3, (8 - __)(5))
        self.assertEqual(8, (__ * 2)(4))
        self.assertEqual(8, (2 * __)(4))
        self.assertEqual(1, (__ % 4)(5))
        self.assertEqual(1, (5 % __)(4))

        self.assertTrue((__ < 4)(3))
        self.assertTrue((5 < __)(9))
        self.assertTrue((__ > 4)(5))
        self.assertTrue((5 > __)(4))
        self.assertTrue((__ == 4)(4))
        self.assertTrue((5 == __)(5))
        self.assertTrue((__ != 4)(3))
        self.assertTrue((5 != __)(8))
        self.assertTrue((__ >= 4)(5))
        self.assertTrue((5 >= __)(5))
        self.assertTrue((__ <= 4)(4))
        self.assertTrue((5 <= __)(8))
        self.assertFalse((__ < 4)(4))
        self.assertFalse((5 < __)(2))
        self.assertFalse((__ > 4)(3))
        self.assertFalse((5 > __)(5))
        self.assertFalse((__ == 4)(9))
        self.assertFalse((5 == __)(8))
        self.assertFalse((__ != 4)(4))
        self.assertFalse((5 != __)(5))
        self.assertFalse((__ >= 4)(1))
        self.assertFalse((5 >= __)(6))
        self.assertFalse((__ <= 4)(6))
        self.assertFalse((5 <= __)(4))

        # double sections
        self.assertEqual(3, (__+__)(1, 2))
        self.assertEqual(1, (__-__)(2, 1))
        self.assertEqual(4, (__*__)(1, 4))
        self.assertEqual(3, (__/__)(12, 4))
        self.assertEqual(3, (__+__)(1)(2))
        self.assertEqual(1, (__-__)(2)(1))
        self.assertEqual(4, (__*__)(1)(4))
        self.assertEqual(3, (__/__)(12)(4))

        # sections composed with `fmap`
        self.assertEqual(12, ((__*4) * (__+2) * (1+__))(0))
        self.assertEqual(2, (__+1) * (__/2) * (2-__) % 0)
        self.assertEqual(4, (__ + 1) * (__ * 3) % 1)

    def test_guard(self):
        me = NoGuardMatchException

        self.assertTrue(~(guard(1)
            | c(lambda x: x == 1) >> True
            | otherwise           >> False))
        self.assertFalse(~(guard(2)
            | c(lambda y: y == 1) >> True
            | otherwise           >> False))
        self.assertFalse(~(guard(2)
            | otherwise >> False))
        self.assertFalse(~(guard(2)
            | otherwise           >> False
            | c(lambda x: x == 2) >> True))
        self.assertEqual("foo", ~(guard(1)
            | c(lambda x: x > 1)  >> "bar"
            | c(lambda x: x < 1)  >> "baz"
            | c(lambda x: x == 1) >> "foo"
            | otherwise           >> "Err"))

        with self.assertRaises(ValueError):
            ~(guard(2) | c(1) >> 1)
        with self.assertRaises(me):
            ~(guard(1) | c(lambda x: x == 2) >> 1)

        # syntax checks
        with self.assertRaises(SyntaxError):
            c(lambda x: x == 10) + c(lambda _: 1)
        with self.assertRaises(SyntaxError):
            c(lambda x: x == 10) - c(lambda _: 1)
        with self.assertRaises(SyntaxError):
            c(lambda x: x == 10) * c(lambda _: 1)
        with self.assertRaises(SyntaxError):
            c(lambda x: x == 10) / c(lambda _: 1)
        with self.assertRaises(SyntaxError):
            c(lambda x: x == 10) % c(lambda _: 1)
        with self.assertRaises(SyntaxError):
            c(lambda x: x == 10) ** c(lambda _: 1)
        with self.assertRaises(SyntaxError):
            c(lambda x: x == 10) << c(lambda _: 1)
        with self.assertRaises(SyntaxError):
            c(lambda x: x == 10) & c(lambda _: 1)
        with self.assertRaises(SyntaxError):
            c(lambda x: x == 10) ^ c(lambda _: 1)

        with self.assertRaises(SyntaxError):
            c(lambda x: x == 10) >> c(lambda _: 1)
        with self.assertRaises(SyntaxError):
            c(lambda x: x == 10) >> 2 >> 2
        with self.assertRaises(SyntaxError):
            c(lambda x: x > 1) | c(lambda x: x < 1)
        with self.assertRaises(SyntaxError):
            otherwise >> c(lambda _: 1)
        with self.assertRaises(SyntaxError):
            otherwise | c(lambda x: x < 1)
        with self.assertRaises(SyntaxError):
            otherwise >> c(lambda _: 1)
        with self.assertRaises(SyntaxError):
            otherwise | c(lambda x: x < 1)
        with self.assertRaises(SyntaxError):
            ~(guard(2) | c(lambda x: x == 2) >> 1 | c(lambda y: y == 2))
        with self.assertRaises(SyntaxError):
            c(lambda x: x == 10) >> "1" >> "2"
        with self.assertRaises(SyntaxError):
            "1" >> c(lambda x: x == 10)
        with self.assertRaises(SyntaxError):
            guard(1) | c(lambda x: x > 1)
        with self.assertRaises(SyntaxError):
            guard(1) | (lambda x: x > 1)
        with self.assertRaises(SyntaxError):
            ~guard(1) | (lambda x: x > 1)
        with self.assertRaises(SyntaxError):
            ~guard(1)
        with self.assertRaises(SyntaxError):
            otherwise >> "1" >> "2"
        with self.assertRaises(SyntaxError):
            "1" >> otherwise

    def test_caseof(self):
        # literal matching
        self.assertEqual(1,
                ~(caseof("a")
                    | m("a") >> 1))
        self.assertEqual(1,
                ~(caseof(2.0)
                    | m(2.0) >> ~(caseof("a")
                                    | m("b") >> 3
                                    | m("a") >> 1)
                    | m(2.0) >> 2))
        self.assertEqual("x",
                ~(caseof(Just("x"))
                    | m(Nothing)   >> False
                    | m(Just("x")) >> "x"))
        self.assertEqual(1,
                ~(caseof([1, 2])
                    | m((1, 2)) >> 2
                    | m([1, 2]) >> 1))
        self.assertEqual(True,
                ~(caseof(GT)
                    | m(LT) >> False
                    | m(EQ) >> False
                    | m(GT) >> True))
        self.assertEqual(2,
                ~(caseof((1, 2, 3))
                    | m((1, 2))    >> 1
                    | m((1, 2, 3)) >> 2))

        with self.assertRaises(IncompletePatternError):
            ~(caseof(1) | m(2) >> 2)

        # matches with wildcard
        self.assertEqual(1,
                ~(caseof(1)
                    | m(m._) >> 1
                    | m(1) >> 2))
        self.assertEqual(True,
                ~(caseof(GT)
                    | m(LT) >> False
                    | m(EQ) >> False
                    | m(m._) >> True))
        self.assertEqual(False,
                ~(caseof(GT)
                    | m(LT) >> False
                    | m(m._)  >> False
                    | m(GT) >> True))
        self.assertEqual(2,
                ~(caseof((1, 2, 3))
                    | m((2, 1, 3)) >> 1
                    | m((1, m._, 3)) >> 2
                    | m((1, 2, 3)) >> 3))

        # variable bind
        self.assertEqual(("b", "a"),
                ~(caseof(("a", "b"))
                    | m((m.x, m.y)) >> (p.y, p.x)
                    | m(m._)          >> None))
        self.assertEqual(1,
                ~(caseof(Just(1))
                    | m(Just(m.x)) >> p.x
                    | m(Nothing)   >> 0))
        self.assertEqual(Just(0),
                ~(caseof(Nothing)
                    | m(Just(m.x)) >> Just(p.x + 1)
                    | m(Nothing)   >> Just(0)))
        self.assertEqual(1,
                ~(caseof(2)
                    | m((m.a, m.a)) >> p.a
                    | m(2)          >> 1))
        self.assertEqual(1,
                ~(caseof(Just(10))
                    | m(Just(m.a)) >> ~(caseof(1)
                                            | m(m.a) >> p.a
                                            | m(m._) >> False)
                    | m(Nothing)   >> 11))

        # cons matches
        self.assertEqual([3],
                ~(caseof([1, 2, 3])
                    | m(1 ^ (2 ^ m.x)) >> p.x
                    | m(m.x)           >> False))
        self.assertEqual([3, 2, 1],
                ~(caseof([3, 2, 1])
                    | m(m.a ^ (2 ^ m.c)) >> [p.a, 2, p.c[0]]
                    | m(m.x)             >> False))
        self.assertEqual([3, 2, [1, 0]],
                ~(caseof([3, 2, 1, 0])
                    | m(m.a ^ (m.b ^ m.c)) >> [p.a, p.b, p.c]
                    | m(m.x)               >> False))
        self.assertEqual(L[3, 2, 1],
                ~(caseof(L[3, 2, 1, 0])
                    | m(m.a ^ (m.b ^ m.c)) >> L[p.a, p.b, p.c[0]]
                    | m(m.x)               >> False))
        self.assertEqual(1,
                ~(caseof(L[1, ...])
                    | m(m.a ^ m.b) >> p.a
                    | m(m.a)       >> False))
        self.assertTrue(~(caseof(L[[]])
                            | m(m.a ^ m.b) >> False
                            | m(m.a)       >> True))

        with self.assertRaises(SyntaxError):
            ~(caseof((1, 2))
                | m((m.a, m.a)) >> p.a
                | m(1)          >> 1)
        with self.assertRaises(SyntaxError):
            ~(caseof([1, 2, 3, 4])
                | m(m.a ^ m.b ^ m.c) >> True
                | m(m.x)             >> False)
        with self.assertRaises(SyntaxError):
            ~(caseof(L[1, 2, 2])
                | m(m.a ^ 1) >> False
                | m(m.a)     >> True)

    def test_type_sig(self):
        tse = TypeSignatureError
        x = lambda x: x
        with self.assertRaises(tse):
            x ** (H/ int >> 1)
        with self.assertRaises(tse):
            x ** (H/ int >> [int, int])
        with self.assertRaises(tse):
            x ** (H/ int >> [])
        with self.assertRaises(tse):
            x ** (H/ int >> "AAA")

        with self.assertRaises(TypeError):
            t(Maybe, "a", "b")
        with self.assertRaises(TypeError):
            t(Either, "a")
        with self.assertRaises(TypeError):
            t(Ordering, "a")

        with self.assertRaises(SyntaxError):
            sig(sig(H/ int >> int))
        with self.assertRaises(SyntaxError):
            sig(H)

        with self.assertRaises(SyntaxError):
            H[Eq, "a", "b"]
        with self.assertRaises(SyntaxError):
            H[(Eq, Eq)]
        with self.assertRaises(SyntaxError):
            H[("a", Eq)]
        with self.assertRaises(SyntaxError):
            H[("a", "a")]
        with self.assertRaises(SyntaxError):
            H[(Eq, "a", "b")]
        with self.assertRaises(SyntaxError):
            H[(Eq, 1)]
        with self.assertRaises(SyntaxError):
            H[(Maybe, 1)]
        with self.assertRaises(SyntaxError):
            sig(H/ "a")(1)<|MERGE_RESOLUTION|>--- conflicted
+++ resolved
@@ -13,16 +13,10 @@
 class TestSyntax(unittest.TestCase):
 
     def test_syntax(self):
-<<<<<<< HEAD
         from hask3.lang.syntax import Syntax
-        s = Syntax("err")
-        with self.assertRaises(se):
-=======
-        from hask.lang.syntax import Syntax
         s = Syntax()
         s.invalid_syntax_message = "err"
         with self.assertRaises(SyntaxError):
->>>>>>> 08d651a3
             len(s)
         with self.assertRaises(SyntaxError):
             s[0]
