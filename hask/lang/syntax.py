#!/usr/bin/env python
# -*- coding: utf-8 -*-

from __future__ import division, print_function, absolute_import

import operator
import sys

from .type_system import typeof
from .type_system import Typeclass
from .type_system import TypedFunc
from .type_system import TypeSignature
from .type_system import TypeSignatureHKT
from .type_system import ADT
from .type_system import build_ADT
from .type_system import build_sig
from .type_system import make_fn_type
from .type_system import PatternMatchBind
from .type_system import PatternMatchListBind
from .type_system import pattern_match
from .type_system import Undefined
from .type_system import PyFunc

# Magic Names
_OPS = {
    # < <= == != > >=
    'comparison': {'lt', 'le', 'eq', 'ne', 'gt', 'ge'},
    'object-base': {'call', 'delattr', 'bool'},
    'context-manager': {'enter', 'exit'},
    # `obj[key]` `obj[key] = value` `del obj[key]` `key in obj` ...
    # length_hint?
    'container': {'getitem', 'setitem', 'delitem', 'contains', 'len', 'iter',
                   'reversed', 'missing'},
    'math': {'round', 'trunc', 'floor', 'ceil'},
    # - + abs() ~
    'arithmetic-unary': {'neg', 'pos', 'abs', 'invert'},
    # + - * @ / // % divmod() ** << >> & ^ |
    'arithmetic-binary': {'add', 'sub', 'mul', 'matmul', 'truediv',
                          'floordiv', 'mod', 'divmod', 'pow', 'lshift',
                          'rshift', 'and', 'xor', 'or'},
    }

_PYTHON2 = {'div', 'rdiv', 'idiv', 'nonzero'}
_MAGICS = set.union(
    # TODO: After Python 3.6 `f'{p}{o}'`
    {'{}{}'.format(p, o) for p in 'ri' for o in _OPS['arithmetic-binary']},
    _PYTHON2 if sys.version[0] == '2' else (),
    *_OPS.values())


def settle_magic_methods(function, names=_MAGICS):
    '''Decorator to settle all magic methods to `fn`.'''
    from xoutil.decorator import settle
    return settle(**{'__{}__'.format(name): function for name in names})


# Main

# TODO: Try to convert `Syntax` in a meta-class

@settle_magic_methods(lambda self, *args: self.__syntaxerr__())
class Syntax(object):
    """Base class for new syntactic constructs.

    All of the new "syntax" elements of Hask inherit from this class.

    By default, a piece of syntax will raise a syntax error with a standard
    error message if the syntax object is used with a Python builtin operator.

    Subclasses may override these methods to define what syntax is valid for
    those objects.

    """
    # TODO: Convert `__syntax_err_msg` in a class attribute.
    # XXX: Having a common instance for an error, could produce problems with
    # "Exception Chaining and Embedded Tracebacks" (see PEP 3134)
    def __init__(self, err_msg):
        self.__syntax_err_msg = err_msg
        self.invalid_syntax = SyntaxError(self.__syntax_err_msg)

    def __syntaxerr__(self):
        raise self.invalid_syntax


class instance(Syntax):
    """Special syntax for defining typeclass instances.

    Example usage::

        instance(Functor, Maybe).where(
            fmap = ...
        )

    """
    def __init__(self, typecls, cls):
        from hask.hack import safe_issubclass
        if safe_issubclass(typecls, Typeclass):
            self.typeclass = typecls
            self.cls = cls
        else:
            raise TypeError("{} is not a type-class".format(typecls))

    def where(self, **kwargs):
        self.typeclass.make_instance(self.cls, **kwargs)


class __constraints__(Syntax):
    """H/ creates a new function type signature.

    Examples::

        (H/ int >> int >> int)
        (H/ (H/ "a" >> "b" >> "c") >> "b" >> "a" >> "c")
        (H/ func >> set >> set)
        (H/ (H/ "a" >> "b") >> ["a"] >> ["b"])
        (H[(Eq, "a")]/ "a" >> ["a"] >> bool)
        (H/ int >> int >> t(Maybe, int))
        (H/ int >> None)

    See `sig`:class: for more information on type signature decorators.

    """
    def __init__(self, constraints=None):
        from collections import defaultdict
        self.constraints = defaultdict(lambda: [])
        if constraints:
            # XXX: Next block is not clear
            # multiple typeclass constraints
            if isinstance(constraints[0], tuple):
                for con in constraints:
                    self.__add_constraint(con)
            # only one typeclass constraint
            else:
                self.__add_constraint(constraints)
        _msg = "Syntax error in type signature"
        super(__constraints__, self).__init__(_msg)

    def __add_constraint(self, con):
        from hask.hack import safe_issubclass
        if len(con) != 2 or not isinstance(con, tuple):
            raise SyntaxError("Invalid typeclass constraint: %s" % str(con))
        elif not isinstance(con[1], str):
            raise SyntaxError("%s is not a type variable" % con[1])
        elif not safe_issubclass(con[0], Typeclass):
            raise SyntaxError("%s is not a typeclass" % con[0])
        else:
            self.constraints[con[1]].append(con[0])

    def __getitem__(self, constraints):
        # TODO: `__constraints__` or `type(self)`?
        return __constraints__(constraints)

    def __truediv__(self, arg):
        return __signature__((), self.constraints) >> arg

    __div__ = __truediv__


class __signature__(Syntax):
<<<<<<< HEAD
    """A (complete or incomplete) type signature."""
=======
    """A (complete or incomplete) type signature.

    """
>>>>>>> 495d2bc0
    def __init__(self, args, constraints):
        self.sig = TypeSignature(args, constraints)
        super(__signature__, self).__init__("Syntax error in type signature")

    def __rshift__(self, arg):
        arg = __signature__._inner(arg)
        # TODO: `__signature__` or `type(self)`?
        return __signature__(self.sig.args + (arg,), self.sig.constraints)

    def __rpow__(self, fn):
        return sig(self)(fn)

    @staticmethod
    def _inner(arg):
        return arg.sig if isinstance(arg, __signature__) else arg


H = __constraints__()
func = PyFunc


class sig(Syntax):
    """Convert a Python function into a Statically Typed Function.

    Statically typed functions are represented by the class
    `~hask.lang.type_system.TypedFunc`:class:.

    TypedFuncs are automagically curried, and polymorphic type arguments will
    be inferred by the type system.

    Usage::

        @sig(H/ int >> int >> int)
        def add(x, y):
            return x + y

        @sig(H[(Show, "a")]/ >> "a" >> str)
        def to_str(x):
            return str(x)

    """
    def __init__(self, signature):
        super(self.__class__, self).__init__("Syntax error in type signature")
        if not isinstance(signature, __signature__):
            msg = "Signature expected in sig(); found {}".format(signature)
            raise SyntaxError(msg)
        elif len(signature.sig.args) < 2:
            raise SyntaxError("Not enough type arguments in signature")
        else:
            self.sig = signature.sig

    def __str__(self):
        # TODO: f'sig({self.sig})'
        return str(self.sig)

<<<<<<< HEAD
    __repr__ = __str__
=======
        self.sig = signature.sig
        self.fn_args = fn_args = build_sig(self.sig)
        self.fn_type = make_fn_type(fn_args)
>>>>>>> 495d2bc0

    def __call__(self, fn):
        return TypedFunc(fn, self.fn_args, self.fn_type)


def t(type_constructor, *params):
    '''Helper to instantiate a higher-kinded type.

    See `~hask.lang.type_system.TypeSignatureHKT`:class: class.

    '''
    from hask.hack import safe_issubclass
    if (safe_issubclass(type_constructor, ADT) and
        len(type_constructor.__params__) != len(params)):
        _msg = "Incorrect number of type parameters to {}"
        raise TypeError(_msg.format(type_constructor.__name__))
    else:
        params = [__signature__._inner(p) for p in params]
        return TypeSignatureHKT(type_constructor, params)


def typify(fn, hkt=None):
    """Convert an untyped Python function to a TypeFunc.

    :param fn: The function to wrap

    :param hkt: A higher-kinded type wrapped in a closure (e.g.,
               ``lambda x: t(Maybe, x)``)

    :returns: A `~hask.lang.type_system.TypedFunc`:class: object with a
        polymorphic type (e.g. ``a -> b -> c``, etc) with the same number of
        arguments as `fn`.  If `hkt` is supplied, the return type will be the
        supplied HKT parameterized by a type variable.

    Example usage::

        @typify(hkt=lambda x: t(Maybe, x))
        def add(x, y):
            return x + y

    """
    A = ord('a')
    args = [chr(i) for i in range(A, A + fn.__code__.co_argcount + 1)]
    if hkt is not None:
        args[-1] = hkt(args[-1])
    return sig(__signature__(args, []))


# TODO: `undefined` was `__undefined__()`
@settle_magic_methods(lambda self, *args: undefined)
class __undefined__(Undefined):
    """Undefined value with special syntactic powers.

    Whenever you try to use one if its magic methods, it returns
    undefined.  Used to prevent overzealous evaluation in pattern matching.

    Its type unifies with any other type.

    """
    pass


undefined = __undefined__()


# Constructs for pattern matching.
# Note that the approach implemented here uses lots of global state and is
# pretty much the opposite of "functional" or "thread-safe."

class IncompletePatternError(Exception):
    pass


class MatchStackFrame(object):
    """One stack frame for pattern matching bound variable stack."""
    def __init__(self, value):
        self.value = value
        self.cache = {}
        self.matched = False


class MatchStack(object):
    """Stack for storing locally bound variables from matches."""
    from collections import deque
    __stack__ = deque()
    del deque

    @classmethod
    def push(cls, value):
        """Push a new frame onto the stack, representing a new case expr."""
        cls.__stack__.append(MatchStackFrame(value))

    @classmethod
    def pop(cls):
        """Pop the current frame off the stack."""
        cls.__stack__.pop()

    @classmethod
    def get_frame(cls):
        """Access the current frame."""
        return cls.__stack__[-1]

    @classmethod
    def get_name(cls, name):
        """Lookup a variable name in the current frame."""
        frm = cls.get_frame()
        return undefined if frm.matched else frm.cache.get(name, undefined)


class __var_bind__(Syntax):
    """``m.*`` binds a local variable while pattern matching.

    For example usage, see `caseof`:class:.

    """
    def __getattr__(self, name):
        return __pattern_bind__(name)

    def __call__(self, pattern):
        is_match, env = pattern_match(MatchStack.get_frame().value, pattern)
        if is_match and not MatchStack.get_frame().matched:
            MatchStack.get_frame().cache = env
        return __match_test__(is_match)


class __var_access__(Syntax):
    """``p.*`` accesses a local variable bound during pattern matching.

    For example usage, see `caseof`:class:.

    """
    def __getattr__(self, name):
        return MatchStack.get_name(name)


m = __var_bind__("Syntax error in pattern match")
p = __var_access__("Syntax error in pattern match")


class __pattern_bind_list__(Syntax, PatternMatchListBind):
    """Represents a pattern designed to match a bind list.

    A bind list is any iterable, consisting of a head (one element) and a tail
    (zero to many elements).

    """
    def __init__(self, head, tail):
        self.head = [head]
        self.tail = tail
        super(__pattern_bind_list__, self).__init__("Syntax error in match")

    def __rxor__(self, head):
        self.head.insert(0, head)
        return self


class __pattern_bind__(Syntax, PatternMatchBind):
    """A pattern designed to match any value and bind it to a name."""
    def __init__(self, name):
        self.name = name
        super(__pattern_bind__, self).__init__("Syntax error in match")

    def __rxor__(self, cell):
        return __pattern_bind_list__(cell, self)

    def __xor__(self, other):
        if isinstance(other, __pattern_bind_list__):
            return other.__rxor__(self)
        elif isinstance(other, __pattern_bind__):
            return __pattern_bind_list__(self, other)
        else:
            raise self.invalid_syntax


class __match_line__(Syntax):
    """One line of a caseof expression.

    i.e.: ``m( ... ) >> return_value``.

    """
    def __init__(self, is_match, return_value):
        self.is_match = is_match
        self.return_value = return_value


class __match_test__(Syntax):
    """The pattern part of one caseof line.

    i.e.: ``m( ... )``.

    """
    def __init__(self, is_match):
        self.is_match = is_match

    def __rshift__(self, value):
        MatchStack.get_frame().cache = {}
        return __match_line__(self.is_match, value)


class __unmatched_case__(Syntax):
    """An unmatched caseof expression in mid-evaluation.

    That is, when zero or more lines have been tested, but before a match has
    been found.

    """
    def __or__(self, line):
        if line.is_match:
            MatchStack.get_frame().matched = True
            return __matched_case__(line.return_value)
        return self

    def __invert__(self):
        value = MatchStack.get_frame().value
        MatchStack.pop()
        raise IncompletePatternError(value)


class __matched_case__(Syntax):
    """A matched caseof expression in mid-evaluation.

    When one or more lines have been tested and after a match has been found.

    """
    def __init__(self, return_value):
        self.value = return_value

    def __or__(self, line):
        return self

    def __invert__(self):
        MatchStack.pop()
        return self.value


class caseof(__unmatched_case__):
    """Pattern matching.

    Can be used to deconstruct lists and ADTs, and it is a very useful control
    flow tool.

    Usage::

        ~(caseof(value_to_match)
            | m(pattern_1) >> return_value_1
            | m(pattern_2) >> return_value_2
            | m(pattern_3) >> return_value_3)

    Example usage::

        @sig(H/ int >> int)
        def fib(x):
            return ~(caseof(x)
                        | m(0)   >> 1
                        | m(1)   >> 1
                        | m(m.n) >> fib(p.n - 1) + fib(p.n - 2))

    """
    def __init__(self, value):
        if isinstance(value, Undefined):
            return
        MatchStack.push(value)


# ADT creation syntax ("data" expressions)
# "data"/type constructor half of the expression


class __data__(Syntax):
    """`data`:obj: class, syntax for defining Algebraic Data Types.

    Example usage:

        >>> from hask import data, d, deriving, Read, Show, Eq, Ord

        >>> Maybe, Nothing, Just = (
        ...     data.Maybe("a") == d.Nothing | d.Just("a") &
        ...     deriving(Read, Show, Eq, Ord)
        ...     )

    """
    def __init__(self):
        super(__data__, self).__init__("Syntax error in `data`")

    def __getattr__(self, value):
        if value[0].isupper():
            return __new_tcon_enum__(value)
        else:
            raise SyntaxError("Type constructor name must be capitalized")


class __new_tcon__(Syntax):
    """Base for Syntax classes related to creating new type constructors."""
    def __init__(self, name, args=()):
        self.name = name
        self.args = args
        super(__new_tcon__, self).__init__("Syntax error in `data`")

    def __eq__(self, d):
        # one data constructor, zero or more derived typeclasses
        if isinstance(d, __new_dcon__):
            return build_ADT(self.name, self.args, [(d.name, d.args)], d.classes)
        # one or more data constructors, zero or more derived typeclasses
        elif isinstance(d, __new_dcons_deriving__):
            return build_ADT(self.name, self.args, d.dcons, d.classes)
        else:
            raise self.invalid_syntax


class __new_tcon_enum__(__new_tcon__):
    """A `data` statement in mid evaluation.

    It represents the part of the expression that builds the type constructor,
    before type parameters have been added.

    Examples::

       data.Either
       data.Ordering

    """
    def __call__(self, *typeargs):
        count = len(typeargs)
        if count == 0:
            msg = "Missing type arguments in statement: `data.{}()`"
            raise SyntaxError(msg.format(self.name))
        elif count != len(set(typeargs)):
            raise SyntaxError("Type parameters are not unique")
        elif not all(type(arg) == str and arg.islower() for arg in typeargs):
            raise SyntaxError("Type parameters must be lowercase strings")
        else:
            return __new_tcon_hkt__(self.name, typeargs)


class __new_tcon_hkt__(__new_tcon__):
    """A `data` statement in mid evaluation.

    It represents the part of the expression that builds the type constructor,
    after type parameters have been added.

    Examples::

        data.Maybe("a")
        data.Either("a", "b")

    """
    pass


# "d"/data constructor half of the expression
class __d__(Syntax):
    """`d` is part of hask's special syntax for defining algebraic data types.

    See `data`:obj: for more information.

    """
    def __init__(self):
        super(__d__, self).__init__("Syntax error in `d`")

    def __getattr__(self, value):
        if value[0].isupper():
            return __new_dcon_enum__(value)
        else:
            raise SyntaxError("Data constructor name must be capitalized")


class __new_dcon__(Syntax):
    """Base for Syntax objects that handle data constructor creation.

    That is within a `data` statment (`d.*`).

    """
    def __init__(self, dcon_name, args=(), classes=()):
        self.name = dcon_name
        self.args = args
        self.classes = classes
        super(__new_dcon__, self).__init__("Syntax error in `d`")


class __new_dcon_params__(__new_dcon__):
    """Represents a `data` statement in mid evaluation.

    It represents the part of the expression that builds a data constructor,
    after type parameters have been added.

    Examples::

        d.Just("a")
        d.Foo(int, "a", "b", str)

    """
    def __and__(self, derive_exp):
        if isinstance(derive_exp, deriving):
            cls = __new_dcon_deriving__
            return cls(self.name, self.args, derive_exp.classes)
        else:
            raise self.invalid_syntax

    def __or__(self, dcon):
        if isinstance(dcon, __new_dcon__):
            constructors = ((self.name, self.args), (dcon.name, dcon.args))
            if isinstance(dcon, __new_dcon_deriving__):
                return __new_dcons_deriving__(constructors, dcon.classes)
            else:
                return __new_dcons__(constructors)
        else:
            raise self.invalid_syntax


class __new_dcon_deriving__(__new_dcon__):
    """Represents a `data` statement in mid evaluation.

    The part of the expression that builds a data constructor (with or without
    type parameters) and adds derived `~hask.lang.typeclasses`:mod:.

    Examples::

        d.Just("a") & deriving(Show, Eq, Ord)
        d.Bar & deriving(Eq)

    """
    pass


class __new_dcon_enum__(__new_dcon_params__):
    """Represents a `data` statement in mid evaluation.

    The part of the expression that builds a data constructor, after type
    parameters have been added.

    Examples::

        d.Just
        d.Foo

    """
    def __call__(self, *typeargs):
        return __new_dcon_params__(self.name, typeargs)


class __new_dcons_deriving__(Syntax):
    """A `data` statement in mid evaluation.

    The part of the expression that builds data constructors (with or without
    type parameters) and adds derived `~hask.lang.typeclasses`:mod:.

    Examples::

        d.Nothing | d.Just("a") & deriving(Show, Eq, Ord)
        d.Foo(int, "a", "b", str) | d.Bar & deriving(Eq)

    """
    def __init__(self, data_consts, classes=()):
        self.dcons = data_consts
        self.classes = classes
        super(__new_dcons_deriving__, self).__init__("Syntax error in `d`")


class __new_dcons__(__new_dcons_deriving__):
    """A `data` statement in mid evaluation.

    The part of the expression that builds data constructors (with or without
    type parameters), with no derived `~hask.lang.typeclasses`:mod:.

    Examples::

       d.Foo(int, "a", "b", str) | d.Bar

    """
    def __init__(self, data_consts):
        super(__new_dcons__, self).__init__(data_consts)

    def __or__(self, new_dcon):
        if isinstance(new_dcon, __new_dcon__):
            constructor = ((new_dcon.name, new_dcon.args), )
            if isinstance(new_dcon, __new_dcon_deriving__):
                cls =  __new_dcons_deriving__
                return cls(self.dcons + constructor, new_dcon.classes)
            else:
                return __new_dcons__(self.dcons + constructor)
        else:
            raise self.invalid_syntax


data = __data__()
d = __d__()


class deriving(Syntax):
    """Part of hask's special syntax for defining algebraic data types.

    See `data`:class: for more information.

    """
    def __init__(self, *tclasses):
        w = next((c for c in tclasses if not issubclass(c, Typeclass)), None)
        if w is None:
            self.classes = tclasses
            super(deriving, self).__init__("Syntax error in `deriving`")
        else:
            raise TypeError("Cannot derive non-typeclass {}".format(w))


class __section__(Syntax):
    """The class of the ``__`` object.

    This is Hask's special syntax for operator sections: a placeholder for
    arguments (operands).

    Example usage:

        >>> from __future__ import division
        >>> from hask.lang import __

        >>> (__+1)(5)
        6

        >>> (6//__) * (__-1) % 4
        2

        >>> (__**__)(2, 10)
        1024

    Operators supported::

        + - * / // ** >> << | & ^ == != > >= < <=

    """
    def __init__(self, syntax_err_msg):
        super(__section__, self).__init__(syntax_err_msg)

    @staticmethod
    def __make_section(fn):
        """Create an operator section from a binary operator."""
        def section_wrapper(self, y):
            if isinstance(y, __section__):
                # double section, e.g. (__+__)
                @sig(H/ "a" >> "b" >> "c")
                def double_section(a, b):
                    return fn(a, b)
                return double_section
            else:
                # single section, e.g. (__+1) or (1+__)
                @sig(H/ "a" >> "b")
                def section(a):
                    return fn(a, y)
                return section
        return section_wrapper

    # TODO: Migrate next section methods definition into a class decorator

    # left section, e.g. (__+1)
    __wrap = __make_section.__func__

    # right section, e.g. (1+__)
    __flip = lambda f: lambda x, y: f(y, x)

    __add__ = __wrap(operator.add)
    __sub__ = __wrap(operator.sub)
    __mul__ = __wrap(operator.mul)
    __truediv__ = __wrap(operator.truediv)
    __floordiv__ = __wrap(operator.floordiv)
    __mod__ = __wrap(operator.mod)
    __divmod__ = __wrap(divmod)
    __pow__ = __wrap(operator.pow)
    __lshift__ = __wrap(operator.lshift)
    __rshift__ = __wrap(operator.rshift)
    __or__ = __wrap(operator.or_)
    __and__ = __wrap(operator.and_)
    __xor__ = __wrap(operator.xor)

    __eq__ = __wrap(operator.eq)
    __ne__ = __wrap(operator.ne)
    __gt__ = __wrap(operator.gt)
    __lt__ = __wrap(operator.lt)
    __ge__ = __wrap(operator.ge)
    __le__ = __wrap(operator.le)

    __radd__ = __wrap(__flip(operator.add))
    __rsub__ = __wrap(__flip(operator.sub))
    __rmul__ = __wrap(__flip(operator.mul))
    __rtruediv__ = __wrap(__flip(operator.truediv))
    __rfloordiv__ = __wrap(__flip(operator.floordiv))
    __rmod__ = __wrap(__flip(operator.mod))
    __rdivmod__ = __wrap(__flip(divmod))
    __rpow__ = __wrap(__flip(operator.pow))
    __rlshift__ = __wrap(__flip(operator.lshift))
    __rrshift__ = __wrap(__flip(operator.rshift))
    __ror__ = __wrap(__flip(operator.or_))
    __rand__ = __wrap(__flip(operator.and_))
    __rxor__ = __wrap(__flip(operator.xor))

    if sys.version[0] == '2':
        __div__ = __wrap(operator.div)
        __rdiv__ = __wrap(__flip(operator.div))


__ = __section__("Error in section")


# Guards! Guards!

# Unlike pattern matching, this approach is completely stateless and
# thread-safe. However, it has the pretty undesireable property that it cannot
# be used with recursive functions.


class NoGuardMatchException(Exception):
    pass


class __guard_test__(Syntax):
    """A case in a guard.

    ``c`` creates a new condition that can be used in a guard expression.

    ``otherwise`` is a guard condition that always evaluates to True.

    Usage::

        ~(guard(<expr to test>)
            | c(<test_fn_1>) >> <return_value_1>
            | c(<test_fn_2>) >> <return_value_2>
            | otherwise      >> <return_value_3>
        )

    See `guard`:class: for more details.

    """
    def __init__(self, fn):
        if callable(fn):
            self.__test = fn
            msg = "Syntax error in guard condition"
            super(__guard_test__, self).__init__(msg)
        else:
            raise ValueError("Guard condition must be callable")

    def __rshift__(self, value):
        wrong_types = (__guard_test__, __guard_conditional__, __guard_base__)
        if not isinstance(value, wrong_types):
            return __guard_conditional__(self.__test, value)
        else:
            raise self.invalid_syntax


class __guard_conditional__(Syntax):
    """One line of a guard expression.

    Consists of:

    1) a condition (a test function wrapped in c and a value to be returned
       if that condition is satisfied).

    2) a return value, which will be returned if the condition evaluates
       to True

    See `guard`:class: for more details.

    """
    def __init__(self, fn, return_value):
        self.check = fn
        self.return_value = return_value
        msg = "Syntax error in guard condition"
        super(__guard_conditional__, self).__init__(msg)


class __guard_base__(Syntax):
    """Base for __unmatched_guard__ and __matched_guard__.

    Represent the internal state of a guard expression as it is being
    evaluated.

    See `guard`:class: for more details.

    """
    def __init__(self, value):
        self.value = value
        super(__guard_base__, self).__init__("Syntax error in guard")


class __unmatched_guard__(__guard_base__):
    """The state of a guard expression in mid-evaluation.

    Before one of the conditions in the expression has been satisfied.

    See `guard`:class: for more details.

    """
    def __or__(self, cond):
        # Consume the next line of the guard expression
        if isinstance(cond, __guard_test__):
            raise SyntaxError("Guard expression is missing return value")
        elif not isinstance(cond, __guard_conditional__):
            raise SyntaxError("Guard condition expected, got %s" % cond)
        # If the condition is satisfied, change the evaluation state to
        # __matched_guard__, setting the return value to the value provided on
        # the current line
        elif cond.check(self.value):
            return __matched_guard__(cond.return_value)
        # If the condition is not satisfied, continue on with the next line,
        # still in __unmatched_guard__ state with the return value not set
        else:
            return __unmatched_guard__(self.value)

    def __invert__(self):
        msg = "No match found in guard({})".format(self.value)
        raise NoGuardMatchException(msg)


class __matched_guard__(__guard_base__):
    """State of a guard expression in mid-evaluation.

    After one of the conditions in the expression has been satisfied.

    See `guard`:class: for more details.

    """
    def __or__(self, cond):
        # Consume the next line of the guard expression
        # Since a condition has already been satisfied, we can ignore the rest
        # of the lines in the guard expression
        if isinstance(cond, __guard_conditional__):
            return self
        else:
            raise self.invalid_syntax

    def __invert__(self):
        return self.value


class guard(__unmatched_guard__):
    """Special syntax for guard expression.

    Usage::

        ~(guard(<expr to test>)
            | c(<test_fn_1>) >> <return_value_1>
            | c(<test_fn_2>) >> <return_value_2>
            | otherwise      >> <return_value_3>
        )

    Examples::

        ~(guard(8)
             | c(lambda x: x < 5) >> "less than 5"
             | c(lambda x: x < 9) >> "less than 9"
             | otherwise          >> "unsure"
        )

        # Using guards with sections.
        # See help(__) for information on sections.
        ~(guard(20)
            | c(__ > 10)  >> 20
            | c(__ == 10) >> 10
            | c(__ > 5)   >> 5
            | otherwise   >> 0)

    :param value: the value being tested in the guard expression.

    :returns: the return value corresponding to the first matching condition.

    :raises: NoGuardMatchException (if no match is found).

    """
    def __invert__(self):
        raise self.invalid_syntax


c = __guard_test__
otherwise = c(lambda _: True)


# REPL tools (:q, :t, :i)

def _q(status=None):
    """Shorthand for sys.exit() or exit() with no arguments.

    Equivalent to :q in Haskell.  Should only be used in the REPL.

    Usage:

        >>> _q()

    """
    if status is None:
        exit()
    else:
        exit(status)


def _t(obj):
    """Returns a string representing the type of an object.

    Includes higher-kinded types and ADTs.  Equivalent to ``:t`` in Haskell.
    Meant to be used in the REPL, but might also be useful for debugging.

    :param obj: the object to inspect.

    :returns: A string representation of the type.

    Usage:

        >>> from hask import _t

        >>> _t(1)
        'int'

        >>> _t(Just("hello world"))
        '(Maybe str)'

    """
    return str(typeof(obj))


def _i(obj):
    """Show information about an object.

    Equivalent to ``:i`` in Haskell or ``help(obj)`` in Python.  Should only
    be used in the REPL.

    :param obj: the object to inspect.

    Usage::

        >>> _i(Just("hello world"))
        ...

        >>> _i(Either)
        ...

    """
    help(obj)<|MERGE_RESOLUTION|>--- conflicted
+++ resolved
@@ -157,13 +157,7 @@
 
 
 class __signature__(Syntax):
-<<<<<<< HEAD
     """A (complete or incomplete) type signature."""
-=======
-    """A (complete or incomplete) type signature.
-
-    """
->>>>>>> 495d2bc0
     def __init__(self, args, constraints):
         self.sig = TypeSignature(args, constraints)
         super(__signature__, self).__init__("Syntax error in type signature")
@@ -214,18 +208,14 @@
             raise SyntaxError("Not enough type arguments in signature")
         else:
             self.sig = signature.sig
+            self.fn_args = fn_args = build_sig(self.sig)
+            self.fn_type = make_fn_type(fn_args)
 
     def __str__(self):
         # TODO: f'sig({self.sig})'
         return str(self.sig)
 
-<<<<<<< HEAD
     __repr__ = __str__
-=======
-        self.sig = signature.sig
-        self.fn_args = fn_args = build_sig(self.sig)
-        self.fn_type = make_fn_type(fn_args)
->>>>>>> 495d2bc0
 
     def __call__(self, fn):
         return TypedFunc(fn, self.fn_args, self.fn_type)
