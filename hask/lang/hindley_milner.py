--- conflicted
+++ resolved
@@ -315,12 +315,8 @@
 def unify_var(v1, t2):
     '''Unify the type variable `v1` and the type `t2`.
 
-<<<<<<< HEAD
     i.e. makes their types the same and unifies typeclass constraints.
 
-=======
-    Unification makes their types the same and unifies typeclass constraints.
->>>>>>> 495d2bc0
     Note: Must be called with v1 and t2 pre-pruned
 
     :param v1: The type variable to be made equivalent
